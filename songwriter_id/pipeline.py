--- conflicted
+++ resolved
@@ -14,10 +14,7 @@
 from songwriter_id.data_ingestion.parser import CatalogParser
 from songwriter_id.data_ingestion.normalizer import TrackNormalizer
 from songwriter_id.data_ingestion.importer import CatalogImporter
-<<<<<<< HEAD
 from songwriter_id.api import MusicBrainzClient, AcoustIDClient
-=======
->>>>>>> 6644bc4e
 
 logger = logging.getLogger(__name__)
 
@@ -42,11 +39,7 @@
         self.engine = create_engine(db_connection)
         self.Session = sessionmaker(bind=self.engine)
         
-<<<<<<< HEAD
         # Initialize data ingestion components
-=======
-        # Initialize components
->>>>>>> 6644bc4e
         self.parser = CatalogParser(
             field_mapping=self.config.get('field_mapping', None)
         )
@@ -55,12 +48,9 @@
             db_connection=db_connection,
             normalizer=self.normalizer
         )
-<<<<<<< HEAD
         
         # Initialize API clients
         self._init_api_clients()
-=======
->>>>>>> 6644bc4e
 
     def _load_config(self, config_file: str) -> Dict:
         """Load the configuration from a YAML file.
@@ -84,7 +74,6 @@
         except Exception as e:
             logger.error(f"Error loading configuration: {e}")
             return {}
-<<<<<<< HEAD
     
     def _init_api_clients(self):
         """Initialize API clients based on configuration."""
@@ -111,8 +100,6 @@
                 self.acoustid_client = AcoustIDClient(api_key)
             else:
                 logger.warning("AcoustID enabled but no API key provided")
-=======
->>>>>>> 6644bc4e
 
     def process_catalog(self, catalog_path: str, audio_base_path: Optional[str] = None) -> Dict:
         """Process a catalog of tracks to identify songwriter credits.
@@ -186,7 +173,6 @@
             
             for track in pending_tracks:
                 # Process through Tier 1
-<<<<<<< HEAD
                 tier1_config = self.config.get('tier1', {})
                 if tier1_config.get('enabled', True):
                     credits = self._tier1_metadata_identification(track)
@@ -224,47 +210,11 @@
                         tier3_identified += 1
                         session.commit()
                         continue
-=======
-                credits = self._tier1_metadata_identification(track)
-                if credits:
-                    track.identification_status = 'identified_tier1'
-                    track.confidence_score = self._evaluate_confidence(credits)
-                    for credit in credits:
-                        session.add(credit)
-                    tier1_identified += 1
-                    continue
-                
-                # Process through Tier 2
-                credits = self._tier2_enhanced_matching(track)
-                if credits:
-                    track.identification_status = 'identified_tier2'
-                    track.confidence_score = self._evaluate_confidence(credits)
-                    for credit in credits:
-                        session.add(credit)
-                    tier2_identified += 1
-                    continue
-                
-                # Process through Tier 3
-                credits = self._tier3_audio_analysis(track)
-                if credits:
-                    track.identification_status = 'identified_tier3'
-                    track.confidence_score = self._evaluate_confidence(credits)
-                    for credit in credits:
-                        session.add(credit)
-                    tier3_identified += 1
-                    continue
->>>>>>> 6644bc4e
                 
                 # Track remains unidentified
                 track.identification_status = 'manual_review'
                 unidentified += 1
-<<<<<<< HEAD
                 session.commit()
-=======
-            
-            # Commit changes
-            session.commit()
->>>>>>> 6644bc4e
             
             stats = {
                 "tier1_identified": tier1_identified,
@@ -294,7 +244,6 @@
             List of identified songwriter credits
         """
         logger.info(f"Tier 1: Processing track '{track.title}' by '{track.artist_name}'")
-<<<<<<< HEAD
         identified_credits = []
         
         # Get configured sources for Tier 1
@@ -331,17 +280,11 @@
         result_text = "No results found"
         if identified_credits:
             result_text = f"Found {len(identified_credits)} credits"
-            
-=======
-        # TODO: Implement Tier 1 identification with MusicBrainz and other metadata sources
-        
-        # Create a record of the identification attempt
->>>>>>> 6644bc4e
+           
         self._record_identification_attempt(
             track_id=track.track_id,
             source_used="tier1_metadata",
             query_performed=f"title='{track.title}', artist='{track.artist_name}'",
-<<<<<<< HEAD
             result=result_text,
             confidence_score=self._evaluate_confidence(identified_credits)
         )
@@ -397,12 +340,6 @@
             )
             
             return []
-=======
-            result="No results found"
-        )
-        
-        return []
->>>>>>> 6644bc4e
 
     def _tier2_enhanced_matching(self, track: Track) -> List[SongwriterCredit]:
         """Tier 2: Identify songwriter credits using enhanced matching techniques.
@@ -447,11 +384,7 @@
             logger.warning(f"Audio file not found: {track.audio_path}")
             return []
         
-<<<<<<< HEAD
         # TODO: Implement AcoustID integration for Tier 3
-=======
-        # TODO: Implement Tier 3 identification with audio fingerprinting
->>>>>>> 6644bc4e
         
         # Create a record of the identification attempt
         self._record_identification_attempt(
